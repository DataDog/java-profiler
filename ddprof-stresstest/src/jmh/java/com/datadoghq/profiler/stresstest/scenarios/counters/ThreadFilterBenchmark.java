package com.datadoghq.profiler.stresstest.scenarios.counters;

import com.datadoghq.profiler.JavaProfiler;
import com.datadoghq.profiler.stresstest.Configuration;
import org.openjdk.jmh.annotations.*;

import java.io.FileWriter;
import java.io.IOException;
import java.io.PrintWriter;
import java.util.concurrent.*;
import java.util.concurrent.atomic.AtomicBoolean;
import java.util.concurrent.atomic.AtomicLong;
import java.util.concurrent.atomic.AtomicIntegerArray;

@State(Scope.Benchmark)
public class ThreadFilterBenchmark extends Configuration {

    @Param({"true", "false"}) // Parameterize the filter usage
    public boolean useThreadFilters;

    private static final int NUM_THREADS = 15;
    private ExecutorService executorService;
    private JavaProfiler profiler;
    private AtomicBoolean running;
    private CountDownLatch startLatch;
    private CountDownLatch stopLatch;
    private AtomicLong operationCount;
    private long startTime;
    private long stopTime;
    private PrintWriter logWriter;
    private static final int ARRAY_SIZE = 1024; // Larger array to stress memory
    private static final int[] sharedArray = new int[ARRAY_SIZE];
    private static final AtomicIntegerArray atomicArray = new AtomicIntegerArray(ARRAY_SIZE);
    private static final int CACHE_LINE_SIZE = 64; // Typical cache line size
    private static final int STRIDE = CACHE_LINE_SIZE / Integer.BYTES; // Elements per cache line
    private AtomicLong addThreadCount = new AtomicLong(0);
    private AtomicLong removeThreadCount = new AtomicLong(0);

    @Setup(Level.Trial)
    public void setup() throws IOException {
        System.out.println("Setting up benchmark...");
        System.out.println("Thread filters enabled: " + useThreadFilters);
        System.out.println("Creating thread pool with " + NUM_THREADS + " threads");
        executorService = Executors.newFixedThreadPool(NUM_THREADS);
        System.out.println("Getting profiler instance");
        profiler = JavaProfiler.getInstance();
        
        // Stop the profiler if it's already running
        try {
            profiler.stop();
        } catch (IllegalStateException e) {
            System.out.println("Profiler was not active at setup.");
        }
        
        String config = "start,wall=10ms,filter=1,file=/tmp/thread_filter_profile.jfr";
        System.out.println("Starting profiler with " + config);
        profiler.execute(config);
        System.out.println("Started profiler with output file");
        
        running = new AtomicBoolean(true);
        operationCount = new AtomicLong(0);
        startTime = System.currentTimeMillis();
        stopTime = startTime + 30000; // Run for 30 seconds
        System.out.println("Benchmark setup completed at " + startTime);
        
        try {
            String logFile = "/tmp/thread_filter_benchmark.log";
            System.out.println("Attempting to create log file at: " + logFile);
            logWriter = new PrintWriter(new FileWriter(logFile));
            logWriter.printf("Benchmark started at %d%n", startTime);
            logWriter.flush();
            System.out.println("Successfully created and wrote to log file");
        } catch (IOException e) {
            System.err.println("Failed to create log file: " + e.getMessage());
            e.printStackTrace();
            throw e;
        }
    }

    @TearDown(Level.Trial)
    public void tearDown() {
        System.out.println("Tearing down benchmark...");
        running.set(false);
        
        // Wait for all threads to finish with a timeout
        try {
            if (stopLatch != null) {
                if (!stopLatch.await(30, TimeUnit.SECONDS)) {
                    System.err.println("Warning: Some threads did not finish within timeout");
                }
            }
        } catch (InterruptedException e) {
            Thread.currentThread().interrupt();
        }

        // Shutdown executor with timeout
        executorService.shutdown();
        try {
            if (!executorService.awaitTermination(30, TimeUnit.SECONDS)) {
                executorService.shutdownNow();
                if (!executorService.awaitTermination(30, TimeUnit.SECONDS)) {
                    System.err.println("Warning: Executor did not terminate");
                }
            }
        } catch (InterruptedException e) {
            executorService.shutdownNow();
            Thread.currentThread().interrupt();
        }

<<<<<<< HEAD
        // Stop the profiler if it's active
        try {
            profiler.stop();
            System.out.println("Profiler stopped.");
        } catch (IllegalStateException e) {
            System.out.println("Profiler was not active at teardown.");
        }

=======
>>>>>>> 6ac5c92e
        long endTime = System.currentTimeMillis();
        long totalOps = operationCount.get();
        double durationSecs = (endTime - startTime) / 1000.0;
        double opsPerSec = totalOps / durationSecs;
        double addOpsPerSec = addThreadCount.get() / durationSecs;
        double removeOpsPerSec = removeThreadCount.get() / durationSecs;
        
        String stats = String.format("Thread Filter Stats:%n" +
                "Total operations: %,d%n" +
                "Duration: %.2f seconds%n" +
                "Operations/second: %,.0f%n" +
                "Operations/second/thread: %,.0f%n" +
                "AddThread operations/second: %,.0f%n" +
                "RemoveThread operations/second: %,.0f%n",
                totalOps, durationSecs, opsPerSec, opsPerSec / NUM_THREADS, addOpsPerSec, removeOpsPerSec);
        
        System.out.print(stats);
        if (logWriter != null) {
            try {
                logWriter.print(stats);
                logWriter.flush();
                logWriter.close();
                System.out.println("Successfully closed log file");
            } catch (Exception e) {
                System.err.println("Error closing log file: " + e.getMessage());
                e.printStackTrace();
            }
        }
    }

    public void setUseThreadFilters(boolean useThreadFilters) {
        this.useThreadFilters = useThreadFilters;
    }

    @Benchmark
    @BenchmarkMode(Mode.Throughput)
    @Fork(value = 1, warmups = 1)
    @Warmup(iterations = 1, time = 1)
    @Measurement(iterations = 1, time = 2)
    @Threads(1)
    @OutputTimeUnit(TimeUnit.MILLISECONDS)
    public long threadFilterStress() throws InterruptedException {
        System.out.println("Starting benchmark iteration...");
        startLatch = new CountDownLatch(NUM_THREADS);
        stopLatch = new CountDownLatch(NUM_THREADS);

        // Start all worker threads[]
        for (int i = 0; i < NUM_THREADS; i++) {
            final int threadId = i;
            executorService.submit(() -> {
                try {
                    startLatch.countDown();
                    startLatch.await(30, TimeUnit.SECONDS);
                    String startMsg = String.format("Thread %d started%n", threadId);
                    System.out.print(startMsg);
                    if (logWriter != null) {
                        logWriter.print(startMsg);
                        logWriter.flush();
                    }
                    
                    while (running.get() && System.currentTimeMillis() < stopTime) {
                        // Memory-intensive operations that would be sensitive to false sharing
                        for (int j = 0; j < ARRAY_SIZE; j += STRIDE) {
                            if (useThreadFilters) {
                                // Register thread at the start of each cache line operation
                                profiler.addThread();
                                addThreadCount.incrementAndGet();
                            }
                            
                            // Each thread writes to its own cache line
                            int baseIndex = (threadId * STRIDE) % ARRAY_SIZE;
                            for (int k = 0; k < STRIDE; k++) {
                                int index = (baseIndex + k) % ARRAY_SIZE;
                                // Write to shared array
                                sharedArray[index] = threadId;
                                // Read and modify
                                int value = sharedArray[index] + 1;
                                // Atomic operation
                                atomicArray.set(index, value);
                            }
                            
                            if (useThreadFilters) {
                                // Remove thread after cache line operation
                                profiler.removeThread();
                                removeThreadCount.incrementAndGet();
                            }
                            operationCount.incrementAndGet();
                        }

                        // More memory operations with thread registration
                        for (int j = 0; j < ARRAY_SIZE; j += STRIDE) {
                            if (useThreadFilters) {
                                // Register thread at the start of each cache line operation
                                profiler.addThread();
                                addThreadCount.incrementAndGet();
                            }
                            
                            int baseIndex = (threadId * STRIDE) % ARRAY_SIZE;
                            for (int k = 0; k < STRIDE; k++) {
                                int index = (baseIndex + k) % ARRAY_SIZE;
                                int value = atomicArray.get(index);
                                sharedArray[index] = value * 2;
                            }
                            
                            if (useThreadFilters) {
                                // Remove thread after cache line operation
                                profiler.removeThread();
                                removeThreadCount.incrementAndGet();
                            }
                            operationCount.incrementAndGet();
                        }
                        
                        // if (operationCount.get() % 1000 == 0) {
                        //     String progressMsg = String.format("Thread %d completed %d operations%n", threadId, operationCount.get());
                        //     System.out.print(progressMsg);
                        //     if (logWriter != null) {
                        //         logWriter.print(progressMsg);
                        //         logWriter.flush();
                        //     }
                        // }
                    }
                } catch (InterruptedException e) {
                    Thread.currentThread().interrupt();
                } finally {
                    stopLatch.countDown();
                }
            });
        }

        stopLatch.await();
        return operationCount.get();
    }
}<|MERGE_RESOLUTION|>--- conflicted
+++ resolved
@@ -107,17 +107,6 @@
             Thread.currentThread().interrupt();
         }
 
-<<<<<<< HEAD
-        // Stop the profiler if it's active
-        try {
-            profiler.stop();
-            System.out.println("Profiler stopped.");
-        } catch (IllegalStateException e) {
-            System.out.println("Profiler was not active at teardown.");
-        }
-
-=======
->>>>>>> 6ac5c92e
         long endTime = System.currentTimeMillis();
         long totalOps = operationCount.get();
         double durationSecs = (endTime - startTime) / 1000.0;
