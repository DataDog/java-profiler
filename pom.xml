<project xmlns="http://maven.apache.org/POM/4.0.0" xmlns:xsi="http://www.w3.org/2001/XMLSchema-instance"
         xsi:schemaLocation="http://maven.apache.org/POM/4.0.0 http://maven.apache.org/maven-v4_0_0.xsd">
    <modelVersion>4.0.0</modelVersion>
    <groupId>com.datadoghq</groupId>
    <artifactId>jplib</artifactId>
<<<<<<< HEAD
    <version>0.14.0</version>
=======
    <version>0.15.0</version>
>>>>>>> 63992c7c
    <packaging>jar</packaging>

    <name>datadog-java-profiler</name>
    <url>https://www.datadoghq.com/</url>
    <description>Datadog Java Profiler Library</description>

    <licenses>
        <license>
            <name>Apache License Version 2.0</name>
            <url>http://www.apache.org/licenses/LICENSE-2.0</url>
            <distribution>repo</distribution>
        </license>
    </licenses>
    <scm>
        <url>https://github.com/DataDog/java-profiler</url>
        <connection>scm:git:git@github.com:DataDog/java-profiler.git</connection>
        <developerConnection>scm:git:git@github.com:DataDog/java-profiler.git</developerConnection>
    </scm>
    <developers>
        <developer>
            <id>jbachorik</id>
            <name>Jaroslav Bachorik</name>
            <email>jaroslav.bachorik@datadoghq.com</email>
        </developer>
        <developer>
            <id>richardstartin</id>
            <name>Richard Startin</name>
            <email>richard.startin@datatoghq.com</email>
        </developer>
    </developers>

    <properties>
        <project.build.sourceEncoding>UTF-8</project.build.sourceEncoding>
    </properties>

    <build>
        <sourceDirectory>${project.basedir}/src/api</sourceDirectory>
        <resources>
            <resource>
                <directory>${project.basedir}/src/main/resources</directory>
            </resource>
        </resources>
        <testSourceDirectory>${project.basedir}/test/maven/java</testSourceDirectory>
        <testResources>
            <testResource>
                <directory>${project.basedir}/test/resources</directory>
            </testResource>
        </testResources>

        <plugins>
            <plugin>
                <groupId>org.apache.maven.plugins</groupId>
                <artifactId>maven-compiler-plugin</artifactId>
                <version>3.8.1</version>
                <configuration>
                    <source>8</source>
                    <target>8</target>
                    <testSource>8</testSource>
                    <testTarget>8</testTarget>
                </configuration>
            </plugin>
            <plugin>
                <groupId>org.apache.maven.plugins</groupId>
                <artifactId>maven-surefire-plugin</artifactId>
                <!-- JUnit 5 requires Surefire version 2.22.0 or higher -->
                <version>2.22.2</version>
                <configuration>
                    <!-- This makes JOL complain less -->
                    <argLine>-Djdk.attach.allowAttachSelf -Djol.tryWithSudo</argLine>
                </configuration>
            </plugin>
            <plugin>
                <groupId>org.codehaus.mojo</groupId>
                <artifactId>exec-maven-plugin</artifactId>
                <version>3.0.0</version>
                <executions>
                    <execution>
                        <phase>process-resources</phase>
                        <goals>
                            <goal>exec</goal>
                        </goals>
                    </execution>
                </executions>
                <configuration>
                    <executable>build_support/make_for_maven.sh</executable>
                    <arguments>
                        <argument>${skip-native}</argument>
                    </arguments>
                </configuration>
            </plugin>
        </plugins>
    </build>
    <profiles>
        <profile>
            <id>deploy</id>
            <build>
                <plugins>
                    <plugin>
                        <groupId>org.apache.maven.plugins</groupId>
                        <artifactId>maven-source-plugin</artifactId>
                        <version>3.2.0</version>
                        <executions>
                            <execution>
                                <id>attach-sources</id>
                                <goals>
                                    <goal>jar-no-fork</goal>
                                </goals>
                            </execution>
                        </executions>
                    </plugin>
                    <plugin>
                        <groupId>org.apache.maven.plugins</groupId>
                        <artifactId>maven-javadoc-plugin</artifactId>
                        <version>3.2.0</version>
                        <executions>
                            <execution>
                                <id>attach-javadocs</id>
                                <goals>
                                    <goal>jar</goal>
                                </goals>
                            </execution>
                        </executions>
                    </plugin>
                    <plugin>
                        <groupId>org.simplify4u.plugins</groupId>
                        <artifactId>sign-maven-plugin</artifactId>
                        <version>1.0.0</version>
                        <executions>
                            <execution>
                                <goals>
                                    <goal>sign</goal>
                                </goals>
                            </execution>
                        </executions>
                    </plugin>
                </plugins>
            </build>
        </profile>
    </profiles>
    <dependencies>
        <!-- https://mvnrepository.com/artifact/org.junit.jupiter/junit-jupiter-engine -->
        <dependency>
            <groupId>org.junit.jupiter</groupId>
            <artifactId>junit-jupiter-engine</artifactId>
            <version>5.8.2</version>
            <scope>test</scope>
        </dependency>
        <!-- https://mvnrepository.com/artifact/org.slf4j/slf4j-simple -->
        <dependency>
            <groupId>org.slf4j</groupId>
            <artifactId>slf4j-simple</artifactId>
            <version>1.7.32</version>
            <scope>test</scope>
        </dependency>
        <!-- https://mvnrepository.com/artifact/org.openjdk.jmc/flightrecorder -->
        <dependency>
            <groupId>org.openjdk.jmc</groupId>
            <artifactId>flightrecorder</artifactId>
            <version>8.1.0</version>
            <scope>test</scope>
        </dependency>

        <!-- https://mvnrepository.com/artifact/org.openjdk.jol/jol-core -->
        <dependency>
            <groupId>org.openjdk.jol</groupId>
            <artifactId>jol-core</artifactId>
            <version>0.16</version>
            <scope>test</scope>
        </dependency>
    </dependencies>

    <distributionManagement>
        <snapshotRepository>
            <id>ossrh</id>
            <url>https://oss.sonatype.org/content/repositories/snapshots</url>
        </snapshotRepository>
        <repository>
            <id>ossrh</id>
            <url>https://oss.sonatype.org/service/local/staging/deploy/maven2</url>
        </repository>
    </distributionManagement>
</project><|MERGE_RESOLUTION|>--- conflicted
+++ resolved
@@ -3,11 +3,7 @@
     <modelVersion>4.0.0</modelVersion>
     <groupId>com.datadoghq</groupId>
     <artifactId>jplib</artifactId>
-<<<<<<< HEAD
-    <version>0.14.0</version>
-=======
     <version>0.15.0</version>
->>>>>>> 63992c7c
     <packaging>jar</packaging>
 
     <name>datadog-java-profiler</name>
