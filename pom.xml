--- conflicted
+++ resolved
@@ -3,11 +3,7 @@
     <modelVersion>4.0.0</modelVersion>
     <groupId>com.datadoghq</groupId>
     <artifactId>jplib</artifactId>
-<<<<<<< HEAD
-    <version>0.19.0</version>
-=======
     <version>0.20.0</version>
->>>>>>> ab93edcb
     <packaging>jar</packaging>
 
     <name>datadog-java-profiler</name>
