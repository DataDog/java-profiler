--- conflicted
+++ resolved
@@ -2,20 +2,6 @@
 // Implementation of thread filter management
 
 #include "threadFilter.h"
-<<<<<<< HEAD
-=======
-#include "counters.h"
-#include "os.h"
-#include "reverse_bits.h"
-#include <cassert>
-#include <stdlib.h>
-#include <string.h>
-
-void trackPage() {
-  Counters::increment(THREAD_FILTER_PAGES, 1);
-  Counters::increment(THREAD_FILTER_BYTES, BITMAP_SIZE);
-}
->>>>>>> ee3b1678
 
 #include <cstdlib>
 #include <thread>
@@ -31,6 +17,7 @@
     std::unique_lock<std::mutex> lock(_slot_mutex);
     _slots.clear();
 }
+
 ThreadFilter::SlotID ThreadFilter::registerThread() {
     int top = _free_list_top.load(std::memory_order_acquire);
     for (int i = 0; i < top; ++i) {
@@ -78,7 +65,6 @@
     _free_list_top.store(0, std::memory_order_relaxed);
 }
 
-<<<<<<< HEAD
 bool ThreadFilter::accept(SlotID slot_id) const {
     if (!_enabled) {
         return true;
@@ -125,67 +111,6 @@
             ++tries; // Only count actual CAS attempts
         }
     }
-=======
-// The mapping has to be reversible: f(f(x)) == x
-int ThreadFilter::mapThreadId(int thread_id) {
-  // We want to map the thread_id inside the same bitmap
-  static_assert(BITMAP_SIZE >= (u16)0xffff, "Potential verflow");
-  u16 lower16 = (u16)(thread_id & 0xffff);
-  lower16 = reverse16(lower16);
-  int tid = (thread_id & ~0xffff) | lower16;
-  return tid;
-}
-
-// Get bitmap that contains the thread id, create one if it does not exist
-u64* ThreadFilter::getBitmapFor(int thread_id) {
-  int index = thread_id / BITMAP_CAPACITY;
-  assert(index >= 0 && index < (int)_max_bitmaps);
-  u64* b = _bitmap[index];
-  if (b == NULL) {
-    b = (u64 *)OS::safeAlloc(BITMAP_SIZE);
-    u64 *oldb = __sync_val_compare_and_swap(
-        &_bitmap[index], NULL, b);
-    if (oldb != NULL) {
-      OS::safeFree(b, BITMAP_SIZE);
-      b = oldb;
-    } else {
-      trackPage();
-    }
-  }
-  return b;
-}
-
-u64* ThreadFilter::bitmapAddressFor(int thread_id) {
-  u64* b = getBitmapFor(thread_id);
-  thread_id = mapThreadId(thread_id);
-  assert(b == bitmap(thread_id));
-  return wordAddress(b, thread_id);
-}
-
-bool ThreadFilter::accept(int thread_id) {
-  thread_id = mapThreadId(thread_id);
-  u64 *b = bitmap(thread_id);
-  return b != NULL && (word(b, thread_id) & (1ULL << (thread_id & 0x3f)));
-}
-
-void ThreadFilter::add(int thread_id) {
-  u64 *b = getBitmapFor(thread_id);
-  assert (b != NULL);
-  thread_id = mapThreadId(thread_id);
-  assert(b == bitmap(thread_id));
-  u64 bit = 1ULL << (thread_id & 0x3f);
-  if (!(__sync_fetch_and_or(&word(b, thread_id), bit) & bit)) {
-    atomicInc(_size);
-  }
-}
-
-void ThreadFilter::remove(int thread_id) {
-  thread_id = mapThreadId(thread_id);
-  u64 *b = bitmap(thread_id);
-  if (b == NULL) {
-    return;
-  }
->>>>>>> ee3b1678
 
     // Fallback: append if no empty slot found
     int pos = _free_list_top.fetch_add(1, std::memory_order_acq_rel);
@@ -196,7 +121,6 @@
     }
 }
 
-<<<<<<< HEAD
 void ThreadFilter::collect(std::vector<int>& tids) const {
     tids.clear();
     // std::unique_lock<std::mutex> lock(_slot_mutex);
@@ -206,23 +130,6 @@
             if (slot_tid != -1) {
                 tids.push_back(slot_tid);
             }
-=======
-void ThreadFilter::collect(std::vector<int> &v) {
-  for (int i = 0; i < _max_bitmaps; i++) {
-    u64 *b = _bitmap[i];
-    if (b != NULL) {
-      int start_id = i * BITMAP_CAPACITY;
-      for (int j = 0; j < BITMAP_SIZE / sizeof(u64); j++) {
-        // Considering the functional impact, relaxed could be a reasonable
-        // order here
-        u64 word = __atomic_load_n(&b[j], __ATOMIC_ACQUIRE);
-        while (word != 0) {
-          int tid = start_id + j * 64 + __builtin_ctzl(word);
-          // restore thread id
-          tid = mapThreadId(tid);
-          v.push_back(tid);
-          word &= (word - 1);
->>>>>>> ee3b1678
         }
     }
 }
