--- conflicted
+++ resolved
@@ -180,51 +180,6 @@
   thread_filter->remove(slot_id);
 }
 
-<<<<<<< HEAD
-=======
-// Backward compatibility for existing code
-extern "C" DLLEXPORT void JNICALL
-Java_com_datadoghq_profiler_JavaProfiler_filterThread0(JNIEnv *env,
-                                                       jobject unused,
-                                                       jboolean enable) {
-  ProfiledThread *current = ProfiledThread::current();
-  if (unlikely(current == nullptr)) {
-    return;
-  }
-  int tid = current->tid();
-  if (unlikely(tid < 0)) {
-    return;
-  }
-  ThreadFilter *thread_filter = Profiler::instance()->threadFilter();
-  if (unlikely(!thread_filter->enabled())) {
-    return;
-  }
-  
-  int slot_id = current->filterSlotId();
-  if (unlikely(slot_id == -1)) {
-    if (enable) {
-      // Thread doesn't have a slot ID yet, so register it
-      assert(thread_filter->enabled() && "ThreadFilter should be enabled when trying to register thread");
-      slot_id = thread_filter->registerThread();
-      current->setFilterSlotId(slot_id);
-    } else {
-      // Thread doesn't have a slot ID yet - nothing to remove
-      return;
-    }
-  }
-  
-  if (unlikely(slot_id == -1)) {
-    return;  // Failed to register thread
-  }
-  
-  if (enable) {
-    thread_filter->add(tid, slot_id);
-  } else {
-    thread_filter->remove(slot_id);
-  }
-}
-
->>>>>>> 3e797ea1
 extern "C" DLLEXPORT jobject JNICALL
 Java_com_datadoghq_profiler_JavaProfiler_getContextPage0(JNIEnv *env,
                                                          jobject unused,
