#ifndef _THREAD_H
#define _THREAD_H

#include "os.h"
#include "threadLocalData.h"
#include "unwindStats.h"
#include <atomic>
#include <cstdint>
#include <jvmti.h>
#include <pthread.h>
#include <stdlib.h>
#include <sys/types.h>
#include <vector>

class ProfiledThread : public ThreadLocalData {
private:
  // We are allowing several levels of nesting because we can be
  // eg. in a crash handler when wallclock signal kicks in,
  // catching sigseg while also triggering CPU signal handler
  // which would also potentially trigger sigseg we need to handle.
  // This means 3 levels but we allow for some wiggling space, just in case.
  // Even with 5 levels cap we will need any highly recursing signal handlers
  static constexpr u32 CRASH_HANDLER_NESTING_LIMIT = 5;
  static pthread_key_t _tls_key;
  static int _buffer_size;
  static std::atomic<int> _running_buffer_pos;
  static std::vector<ProfiledThread *> _buffer;

  static void initTLSKey();
  static void doInitTLSKey();
  static inline void freeKey(void *key);
  static void initCurrentThreadWithBuffer();
  static void doInitExistingThreads();
  static void prepareBuffer(int size);
  static void *delayedUninstallUSR1(void *unused);

  u64 _pc;
  u64 _span_id;
  volatile u32 _crash_depth;
  int _buffer_pos;
  int _tid;
  u32 _cpu_epoch;
  u32 _wall_epoch;
  u32 _call_trace_id;
  u32 _recording_epoch;
<<<<<<< HEAD
  int _filter_slot_id; // Slot ID for thread filtering
=======
  UnwindFailures _unwind_failures;
>>>>>>> ee3b1678

  ProfiledThread(int buffer_pos, int tid)
      : ThreadLocalData(), _pc(0), _span_id(0), _crash_depth(0), _buffer_pos(buffer_pos), _tid(tid), _cpu_epoch(0),
        _wall_epoch(0), _call_trace_id(0), _recording_epoch(0), _filter_slot_id(-1) {};

  void releaseFromBuffer();

public:
  static ProfiledThread *forTid(int tid) { return new ProfiledThread(-1, tid); }
  static ProfiledThread *inBuffer(int buffer_pos) {
    return new ProfiledThread(buffer_pos, 0);
  }

  static void initCurrentThread();
  static void initExistingThreads();

  static void release();

  static ProfiledThread *current();
  static int currentTid();

  inline int tid() { return _tid; }

  inline u64 noteCPUSample(u32 recording_epoch) {
    _recording_epoch = recording_epoch;
    return ++_cpu_epoch;
  }

  u32 lookupWallclockCallTraceId(u64 pc, u32 recording_epoch, u64 span_id) {
    if (_wall_epoch == _cpu_epoch && _pc == pc && _span_id == span_id &&
        _recording_epoch == recording_epoch && _call_trace_id != 0) {
      return _call_trace_id;
    }
    _wall_epoch = _cpu_epoch;
    _pc = pc;
    _recording_epoch = recording_epoch;
    return 0;
  }

  inline void recordCallTraceId(u32 call_trace_id) {
    _call_trace_id = call_trace_id;
  }

  // this is called in the crash handler to avoid recursing
  bool enterCrashHandler() {
    u32 prev = _crash_depth;
    // This is thread local; no need for atomic cmpxchg
    if (prev < CRASH_HANDLER_NESTING_LIMIT) {
      _crash_depth++;
      return true;
    }
    return false;
  }

  // needs to be called when the crash handler exits
  void exitCrashHandler() {
    // failsafe check - do not attempt to decrement if there are no crash handlers on stack
    if (_crash_depth > 0) _crash_depth--;
  }

  void resetCrashHandler() {
    _crash_depth = 0;
  }

  bool isDeepCrashHandler() {
    return _crash_depth > CRASH_HANDLER_NESTING_LIMIT;
  }

  UnwindFailures* unwindFailures(bool reset = true) {
    if (reset) {
      _unwind_failures.clear();
    }
    return &_unwind_failures;
  }

  static void signalHandler(int signo, siginfo_t *siginfo, void *ucontext);

  int filterSlotId() { return _filter_slot_id; }
  void setFilterSlotId(int slotId) { _filter_slot_id = slotId; }
};

#endif // _THREAD_H<|MERGE_RESOLUTION|>--- conflicted
+++ resolved
@@ -43,11 +43,8 @@
   u32 _wall_epoch;
   u32 _call_trace_id;
   u32 _recording_epoch;
-<<<<<<< HEAD
   int _filter_slot_id; // Slot ID for thread filtering
-=======
   UnwindFailures _unwind_failures;
->>>>>>> ee3b1678
 
   ProfiledThread(int buffer_pos, int tid)
       : ThreadLocalData(), _pc(0), _span_id(0), _crash_depth(0), _buffer_pos(buffer_pos), _tid(tid), _cpu_epoch(0),
