--- conflicted
+++ resolved
@@ -108,7 +108,6 @@
             throw new IOException("Failed to load Datadog Java profiler library", result.error);
         }
         init0();
-        ActiveBitmap.initialize();
 
         profiler.initializeContextStorage();
         instance = profiler;
@@ -209,15 +208,7 @@
      * 'filter' option must be enabled to use this method.
      */
     public void addThread() {
-<<<<<<< HEAD
         filterThreadAdd0();
-=======
-        if (UNSAFE != null) {
-            ActiveBitmap.setActive(TID.get(), true);
-        } else {
-            filterThread0(true);
-        }
->>>>>>> ee3b1678
     }
 
     /**
@@ -225,15 +216,7 @@
      * 'filter' option must be enabled to use this method.
      */
     public void removeThread() {
-<<<<<<< HEAD
         filterThreadRemove0();
-=======
-        if (UNSAFE != null) {
-            ActiveBitmap.setActive(TID.get(), false);
-        } else {
-            filterThread0(false);
-        }
->>>>>>> ee3b1678
     }
 
     /**
