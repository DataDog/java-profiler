/*
 * Copyright 2018 Andrei Pangin
 *
 * Licensed under the Apache License, Version 2.0 (the "License");
 * you may not use this file except in compliance with the License.
 * You may obtain a copy of the License at
 *
 *     http://www.apache.org/licenses/LICENSE-2.0
 *
 * Unless required by applicable law or agreed to in writing, software
 * distributed under the License is distributed on an "AS IS" BASIS,
 * WITHOUT WARRANTIES OR CONDITIONS OF ANY KIND, either express or implied.
 * See the License for the specific language governing permissions and
 * limitations under the License.
 */

package com.datadoghq.profiler;

import sun.misc.Unsafe;

import java.io.IOException;
import java.lang.reflect.Field;
import java.nio.ByteBuffer;
import java.nio.ByteOrder;
import java.nio.file.Path;
import java.util.Arrays;
import java.util.HashMap;
import java.util.Map;

/**
 * Java API for in-process profiling. Serves as a wrapper around
 * java-profiler native library. This class is a singleton.
 * The first call to {@link #getInstance()} initiates loading of
 * libjavaProfiler.so.
 */
public final class JavaProfiler {
    static final Unsafe UNSAFE;
    static {
        Unsafe unsafe = null;
        // a safety and testing valve to disable unsafe access
        if (!Boolean.getBoolean("ddprof.disable_unsafe")) {
            try {
                Field f = Unsafe.class.getDeclaredField("theUnsafe");
                f.setAccessible(true);
                unsafe = (Unsafe) f.get(null);
            } catch (Exception ignore) {
            }
        }
        UNSAFE = unsafe;
    }

    static final class TSCFrequencyHolder {
        /**
         * TSC frequency required to convert ticks into seconds
         */
        static final long FREQUENCY = tscFrequency0();
    }
    private static JavaProfiler instance;
    private static final int CONTEXT_SIZE = 64;
    // must be kept in sync with PAGE_SIZE in context.h
    private static final int PAGE_SIZE = 1024;
    private static final int SPAN_OFFSET = 0;
    private static final int ROOT_SPAN_OFFSET = 8;
    private static final int CHECKSUM_OFFSET = 16;
    private static final int DYNAMIC_TAGS_OFFSET = 24;
    private static final ThreadLocal<Integer> TID = ThreadLocal.withInitial(JavaProfiler::getTid0);

    private ByteBuffer[] contextStorage;
    private long[] contextBaseOffsets;
    private static final ByteBuffer SENTINEL = ByteBuffer.allocate(0);

    private JavaProfiler() {
    }

    /**
     * Get a {@linkplain JavaProfiler} instance backed by the bundled native library and using
     * the default temp directory as the scratch where the bundled library will be exploded
     * before linking.
     */
    public static JavaProfiler getInstance() throws IOException {
        return getInstance(null, null);
    }

    /**
     * Get a {@linkplain JavaProfiler} instance backed by the bundled native library and using
     * the given directory as the scratch where the bundled library will be exploded
     * before linking.
     * @param scratchDir directory where the bundled library will be exploded before linking
     */
    public static JavaProfiler getInstance(String scratchDir) throws IOException {
        return getInstance(null, scratchDir);
    }

    /**
     * Get a {@linkplain JavaProfiler} instance backed by the given native library and using
     * the given directory as the scratch where the bundled library will be exploded
     * before linking.
     * @param libLocation the path to the native library to be used instead of the bundled one
     * @param scratchDir directory where the bundled library will be exploded before linking; ignored when 'libLocation' is {@literal null}
     */
    public static synchronized JavaProfiler getInstance(String libLocation, String scratchDir) throws IOException {
        if (instance != null) {
            return instance;
        }

        JavaProfiler profiler = new JavaProfiler();
        LibraryLoader.Result result = LibraryLoader.builder().withLibraryLocation(libLocation).withScratchDir(scratchDir).load();
        if (!result.succeeded) {
            throw new IOException("Failed to load Datadog Java profiler library", result.error);
        }
        init0();

        profiler.initializeContextStorage();
        instance = profiler;

        String maxArenaValue = System.getProperty("ddprof.debug.malloc_arena_max");
        if (maxArenaValue != null) {
            try {
                mallocArenaMax0(Integer.parseInt(maxArenaValue));
            } catch (NumberFormatException e) {
                System.out.println("[WARN] Invalid value for ddprof.debug.malloc_arena_max: " + maxArenaValue + ". Expecting an integer.");
            }
        }

        return profiler;
    }

    private void initializeContextStorage() {
        if (this.contextStorage == null) {
            int maxPages = getMaxContextPages0();
            if (maxPages > 0) {
                contextStorage = new ByteBuffer[maxPages];
            }
        }
    }

    /**
     * Stop profiling (without dumping results)
     *
     * @throws IllegalStateException If profiler is not running
     */
    public void stop() throws IllegalStateException {
        stop0();
    }

    /**
     * Get the number of samples collected during the profiling session
     *
     * @return Number of samples
     */
    public static native long getSamples();

    /**
     * Get profiler agent version, e.g. "1.0"
     *
     * @return Version string
     */
    public String getVersion() {
        try {
            return execute0("version");
        } catch (IOException e) {
            throw new IllegalStateException(e);
        }
    }

    public String getStatus() {
        return getStatus0();
    }

    /**
     * Execute an agent-compatible profiling command -
     * the comma-separated list of arguments described in arguments.cpp
     *
     * @param command Profiling command
     * @return The command result
     * @throws IllegalArgumentException If failed to parse the command
     * @throws IOException If failed to create output file
     */
    public String execute(String command) throws IllegalArgumentException, IllegalStateException, IOException {
        if (command == null) {
            throw new NullPointerException();
        }
        return execute0(command);
    }

    /**
     * Records the completion of the trace root
     */
    public boolean recordTraceRoot(long rootSpanId, String endpoint, String operation, int sizeLimit) {
        return recordTrace0(rootSpanId, endpoint, operation, sizeLimit);
    }

    /**
     * Records the completion of the trace root
     */
    @Deprecated
    public boolean recordTraceRoot(long rootSpanId, String endpoint, int sizeLimit) {
        return recordTrace0(rootSpanId, endpoint, null, sizeLimit);
    }

    /**
     * Add the given thread to the set of profiled threads.
     * 'filter' option must be enabled to use this method.
     */
    public void addThread() {
        filterThreadAdd0();
    }

    /**
     * Remove the given thread to the set of profiled threads.
     * 'filter' option must be enabled to use this method.
     */
    public void removeThread() {
        filterThreadRemove0();
    }

    /**
     * Passing context identifier to a profiler. This ID is thread-local and is dumped in
     * the JFR output only. 0 is a reserved value for "no-context".
     *
     * @param spanId Span identifier that should be stored for current thread
     * @param rootSpanId Root Span identifier that should be stored for current thread
     */
    public void setContext(long spanId, long rootSpanId) {
        int tid = TID.get();
        setContextByteBuffer(tid, spanId, rootSpanId);
    }

    private void setContextByteBuffer(int tid, long spanId, long rootSpanId) {
        if (contextStorage == null) {
            return;
        }
        ByteBuffer page = getPage(tid);
        if (page == SENTINEL) {
            return;
        }
        int index = (tid % PAGE_SIZE) * CONTEXT_SIZE;
        page.putLong(index + SPAN_OFFSET, spanId);
        page.putLong(index + ROOT_SPAN_OFFSET, rootSpanId);
        page.putLong(index + CHECKSUM_OFFSET, spanId ^ rootSpanId);
    }

    private ByteBuffer getPage(int tid) {
        int pageIndex = tid / PAGE_SIZE;
        ByteBuffer page = contextStorage[pageIndex];
        if (page == null) {
            // the underlying page allocation is atomic so we don't care which view we have over it
            ByteBuffer buffer = getContextPage0(tid);
            if (buffer == null) {
                page = SENTINEL;
            } else {
                page = buffer.order(ByteOrder.LITTLE_ENDIAN);
            }
            contextStorage[pageIndex] = page;
        }
        return page;
    }

    /**
     * Clears context identifier for current thread.
     */
    public void clearContext() {
        setContext(0, 0);
    }

    /**
     * Sets a context value
     * @param offset the offset
     * @param value the encoding of the value. Must have been encoded via @see JavaProfiler#registerConstant
     */
    public void setContextValue(int offset, int value) {
        int tid = TID.get();
        setContextByteBuffer(tid, offset, value);
    }

    public void setContextByteBuffer(int tid, int offset, int value) {
        if (contextStorage == null) {
            return;
        }
        ByteBuffer page = getPage(tid);
        if (page == SENTINEL) {
            return;
        }
        page.putInt(addressOf(tid, offset), value);
    }

    void copyTags(int[] snapshot) {
        int tid = TID.get();
        copyTagsByteBuffer(tid, snapshot);
    }

    void copyTagsByteBuffer(int tid, int[] snapshot) {
        if (contextStorage == null) {
            return;
        }
        ByteBuffer page = getPage(tid);
        if (page == SENTINEL) {
            return;
        }
        int address = addressOf(tid, 0);
        for (int i = 0; i < snapshot.length; i++) {
            snapshot[i] = page.getInt(address + i * Integer.BYTES);
        }
    }

    private static int addressOf(int tid, int offset) {
        return ((tid % PAGE_SIZE) * CONTEXT_SIZE + DYNAMIC_TAGS_OFFSET)
                // TODO - we want to limit cardinality and a great way to enforce that is with the size of these
                //  fields to a smaller type, say, u16. This would also allow us to pack more data into each thread's
                //  slot. However, the current implementation of the dictionary trades monotonicity and minimality for
                //  space, so imposing a limit of 64K values does not impose a limit on the number of bits required per
                //  value. Condensing this mapping would also result in savings in varint encoded event sizes.
                + offset * Integer.BYTES;
    }

    /**
     * Registers a constant so that its encoding can be used in place of the string
     * @param key the key to be written into the attribute value constant pool
     */
    int registerConstant(String key) {
        return registerConstant0(key);
    }

    /**
     * Dumps the JFR recording at the provided path
     * @param recording the path to the recording
     * @throws NullPointerException if recording is null
     */
    public void dump(Path recording) {
        dump0(recording.toAbsolutePath().toString());
    }

    /**
     * Records a datadog.ProfilerSetting event with no unit
     * @param name the name
     * @param value the value
     */
    public void recordSetting(String name, String value) {
        recordSetting(name, value, "");
    }

    /**
     * Records a datadog.ProfilerSetting event
     * @param name the name
     * @param value the value
     * @param unit the unit
     */
    public void recordSetting(String name, String value, String unit) {
        recordSettingEvent0(name, value, unit);
    }


    /**
     * Scales the ticks to milliseconds and applies a threshold
     */
    public boolean isThresholdExceeded(long thresholdMillis, long startTicks, long endTicks) {
        return endTicks - startTicks > thresholdMillis * TSCFrequencyHolder.FREQUENCY / 1000;
    }

    /**
     * Records when queueing ended
     * @param task the name of the enqueue task
     * @param scheduler the name of the thread-pool or executor scheduling the task
     * @param origin the thread the task was submitted on
     */
    public void recordQueueTime(long startTicks,
                                long endTicks,
                                Class<?> task,
                                Class<?> scheduler,
                                Class<?> queueType,
                                int queueLength,
                                Thread origin) {
        recordQueueEnd0(startTicks, endTicks, task.getName(), scheduler.getName(), origin, queueType.getName(), queueLength);
    }

    /**
     * Get the ticks for the current thread.
     * @return ticks
     */
    public long getCurrentTicks() {
        return currentTicks0();
    }

    /**
     * If the profiler is built in debug mode, returns counters recorded during profile execution.
     * These are for whitebox testing and not intended for production use.
     * @return a map of counters
     */
    public Map<String, Long> getDebugCounters() {
        Map<String, Long> counters = new HashMap<>();
        ByteBuffer buffer = getDebugCounters0().order(ByteOrder.LITTLE_ENDIAN);
        if (buffer.hasRemaining()) {
            String[] names = describeDebugCounters0();
            for (int i = 0; i < names.length && i * 128 < buffer.capacity(); i++) {
                counters.put(names[i], buffer.getLong(i * 128));
            }
        }
        return counters;
    }

    private static native boolean init0();
    private native void stop0() throws IllegalStateException;
    private native String execute0(String command) throws IllegalArgumentException, IllegalStateException, IOException;

<<<<<<< HEAD
    private static native void filterThreadAdd0();
    private static native void filterThreadRemove0();
    // Backward compatibility for existing code
    private static native void filterThread0(boolean enable);
=======
    private native void filterThreadAdd0();
    private native void filterThreadRemove0();
>>>>>>> 0a7db6ac

    private static native int getTid0();
    private static native ByteBuffer getContextPage0(int tid);
    // this is only here because ByteBuffer.putLong splits its argument into 8 bytes
    // before performing the write, which makes it more likely that writing the context
    // will be interrupted by the signal, leading to more rejected context values on samples
    // ByteBuffer is simpler and fit for purpose on modern JDKs
    private static native long getContextPageOffset0(int tid);
    private static native int getMaxContextPages0();

    private static native boolean recordTrace0(long rootSpanId, String endpoint, String operation, int sizeLimit);

    private static native int registerConstant0(String value);

    private static native void dump0(String recordingFilePath);

    private static native ByteBuffer getDebugCounters0();

    private static native String[] describeDebugCounters0();

    private static native void recordSettingEvent0(String name, String value, String unit);

    private static native void recordQueueEnd0(long startTicks, long endTicks, String task, String scheduler, Thread origin, String queueType, int queueLength);

    private static native long currentTicks0();

    private static native long tscFrequency0();

    private static native void mallocArenaMax0(int max);

    private static native String getStatus0();
}<|MERGE_RESOLUTION|>--- conflicted
+++ resolved
@@ -402,15 +402,8 @@
     private native void stop0() throws IllegalStateException;
     private native String execute0(String command) throws IllegalArgumentException, IllegalStateException, IOException;
 
-<<<<<<< HEAD
     private static native void filterThreadAdd0();
     private static native void filterThreadRemove0();
-    // Backward compatibility for existing code
-    private static native void filterThread0(boolean enable);
-=======
-    private native void filterThreadAdd0();
-    private native void filterThreadRemove0();
->>>>>>> 0a7db6ac
 
     private static native int getTid0();
     private static native ByteBuffer getContextPage0(int tid);
