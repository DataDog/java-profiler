plugins {
    id 'cpp-library'
    id 'java'
    id 'maven-publish'
    id 'signing'

    id 'com.github.ben-manes.versions' version '0.27.0'
    id "com.diffplug.spotless" version "6.11.0"
    id 'de.undercouch.download' version '4.1.1'
}

def libraryName = "ddprof"

description = "Datadog Java Profiler Library"

def component_version = project.hasProperty("ddprof_version") ? project.ddprof_version : project.version


// this feels weird but it is the only way invoking `./gradlew :ddprof-lib:*` tasks will work
if (rootDir.toString().endsWith("ddprof-lib")) {
    apply from: rootProject.file('../common.gradle')
}

dependencies {
    if (os().isLinux()) {
        // the malloc shim works only on linux
        project(':malloc-shim')
    }
    project(':ddprof-lib:gtest')
}

test {
    onlyIf {
        !project.hasProperty('skip-tests')
    }
    useJUnitPlatform()
}

def libraryTargetBase(type) {
    return "${projectDir}/build/native/${type}"
}

def osarchext() {
    if (osIdentifier() == 'linux' && archIdentifier() != 'x64') {
        // when built on aarch64 the location the library is built in is 'x86-64' ¯\_(ツ)_/¯
        return "x86-64"
    } else if (osIdentifier() == 'macos') {
        return archIdentifier() == 'x64' ? 'x86-64' : 'arm64'
    } else {
        return archIdentifier()
    }
}

def libraryTargetPath(type) {
    return "${libraryTargetBase(type)}/META-INF/native-libs/${osIdentifier()}-${osarchext()}${isMusl() ? '-musl' : ''}"
}

def librarySourcePath(type, qualifier = "") {
    return "${projectDir}/build/lib/main/${type}/${osIdentifier()}/${osarchext()}/${qualifier}/libjavaProfiler.${osIdentifier() == 'macos' ? 'dylib' : 'so'}"
}

ext {
    libraryTargetBase = this.&libraryTargetBase
    libraryTargetPath = this.&libraryTargetPath
    librarySourcePath = this.&librarySourcePath
}

sourceCompatibility = JavaVersion.VERSION_1_8
targetCompatibility = JavaVersion.VERSION_1_8

def isGitlabCI = System.getenv("GITLAB_CI") != null
def buildTempDir = "${projectDir}/build/tmp"

// Allow specifying the external location for the native libraries
// The libraries should be properly sorted into subfolders corresponding to the `libraryTargetPath` value for each
// os/arch/libc combination
tasks.register('copyExternalLibs', Copy) {
    if (project.hasProperty("with-libs")) {
        from(project.getProperty("with-libs")) {
            include "**/*.so"
            include "**/*.dylib"
        }
        into "${projectDir}/build/classes/java/main/META-INF/native-libs"
    }
}

tasks.register('assembleAll') {}

// use the build config names to create configurations, copy lib and asemble jar tasks
buildConfigNames().each { name ->
    configurations.create(name) {
        canBeConsumed = true
        canBeResolved = false
        extendsFrom configurations.implementation    }

    def copyTask = tasks.register("copy${name.capitalize()}Libs", Copy) {
        from file(librarySourcePath(name, name == 'release' ? 'stripped' : '')).parent  // the release build is stripped
        into file(libraryTargetPath(name))
    }
    def assembleTask = tasks.register("assemble${name.capitalize()}Jar", Jar) {
        group = 'build'
        description = "Assemble the ${name} build of the library"
        dependsOn copyExternalLibs
        if (!project.hasProperty('skip-native')) {
            dependsOn copyTask
        }
        from sourceSets.main.output.classesDirs
        from files(libraryTargetBase(name)) {
            include "**/*"
        }
        archiveBaseName = libraryName
        archiveClassifier = name == 'release' ? '' : name // the release qualifier is empty
        archiveVersion = component_version
    }

    tasks.assembleAll.dependsOn assembleTask
}
configurations {
    // the 'all' configuration is used to aggregate all the build configurations
    assembled {
        canBeConsumed = true
        canBeResolved = false
        extendsFrom implementation
    }
}

// We need this trickery to reuse the toolchain and system config from tasks created by the cpp-library plugin
// Basically, we are listening when the default 'comile' and 'link' (eg. 'compileReleaseCpp') is added and then
// we are adding our own tasks for each build configuration, inheriting the part of the configuration which was
// added by the cpp-library plugin
tasks.whenTaskAdded { task ->
    if (task instanceof CppCompile) {
        if (!task.name.startsWith('compileLib') && task.name.contains('Release')) {
            buildConfigurations.each { config ->
                if (config.os == osIdentifier() && config.arch == archIdentifier()) {
                    def cppTask = tasks.register("compileLib${config.name.capitalize()}", CppCompile) {
                        onlyIf {
                            config.active
                        }
                        group = 'build'
                        description = "Compile the ${config.name} build of the library"
                        objectFileDir = file("$buildDir/obj/main/${config.name}")
                        compilerArgs.addAll(config.compilerArgs)
                        if (os().isLinux() && isMusl()) {
                            compilerArgs.add('-D__musl__')
                        }
                        toolChain = task.toolChain
                        targetPlatform = task.targetPlatform
                        includes task.includes
                        includes project(':ddprof-lib').file('src/main/cpp').toString()
                        includes "${javaHome()}/include"
                        includes project(':malloc-shim').file('src/main/public').toString()
                        if (os().isMacOsX()) {
                            includes "${javaHome()}/include/darwin"
                        } else if (os().isLinux()) {
                            includes "${javaHome()}/include/linux"
                        }
<<<<<<< HEAD
                        if (os().isLinux() && archIdentifier() == 'arm64') {
                            // aarch64 build is done in clang
                            // the clang binding for the non-built-in tasks is somehow messing up system includes
                            // so we need to add them manually
                            // this ties the build to clang 11 but there is nothing we can do about it
                            systemIncludes.from '/usr/include/c++/10'
                            systemIncludes.from '/usr/include/aarch64-linux-gnu/c++/10'
                            systemIncludes.from '/usr/include/c++/10/backward'
                            systemIncludes.from '/usr/local/include'
                            systemIncludes.from '/usr/lib/llvm-11/lib/clang/11.0.1/include'
                            systemIncludes.from '/usr/include/aarch64-linux-gnu'
                            systemIncludes.from '/usr/include'
                        }
=======
                        includes task.systemIncludes
>>>>>>> e3462294
                        source task.source
                        inputs.files source
                        outputs.dir objectFileDir
                    }
                    def linkTask = tasks.findByName("linkLib${config.name.capitalize()}".toString())
                    if (linkTask != null) {
                        linkTask.dependsOn cppTask
                    }
                }
            }
        }
    } else if (task instanceof LinkSharedLibrary) {
        if (!task.name.startsWith('linkLib') && task.name.contains('Release')) {
            buildConfigurations.each { config ->
                if (config.os == osIdentifier() && config.arch == archIdentifier()) {
                    def linkTask = tasks.register("linkLib${config.name.capitalize()}", LinkSharedLibrary) {
                        onlyIf {
                            config.active
                        }
                        group = 'build'
                        description = "Link the ${config.name} build of the library"
                        source = fileTree("$buildDir/obj/main/${config.name}")
                        linkedFile = file("$buildDir/lib/main/${config.name}/${osIdentifier()}/${archIdentifier()}/libjavaProfiler.${os().isLinux() ? 'so' : 'dylib'}")
                        def compileTask = tasks.findByName("compileLib${config.name.capitalize()}".toString())
                        if (compileTask != null) {
                            dependsOn compileTask
                        }
                        linkerArgs.addAll(config.linkerArgs)
                        toolChain = task.toolChain
                        targetPlatform = task.targetPlatform
                        libs = task.libs
                        inputs.files source
                        outputs.file linkedFile
                    }
                    if (config.name == 'release') {
                        tasks.register('stripLibRelease', StripSymbols) {
                            dependsOn linkTask
                            targetPlatform = tasks.linkLibRelease.targetPlatform
                            toolChain = tasks.linkLibRelease.toolChain
                            binaryFile = tasks.linkLibRelease.linkedFile.get()
                            outputFile = file("$buildDir/lib/main/${config.name}/${osIdentifier()}/${archIdentifier()}/stripped/libjavaProfiler.${os().isLinux() ? 'so' : 'dylib'}")
                            inputs.file binaryFile
                            outputs.file outputFile
                        }
                    }
                }
            }
        }
    }
}

// configure the compiler here
tasks.withType(CppCompile).configureEach {
    if (name.startsWith('compileRelease') || name.startsWith('compileDebug')) {
        onlyIf {
            // disable the built-in compiler task for release; we are using the custom compiler task
            false
        }
    } else {
        onlyIf {
            !project.hasProperty('skip-native')
        }
    }
}

// configure linker
tasks.withType(LinkSharedLibrary).configureEach {
    if (name.startsWith('linkRelease') || name.startsWith('linkDebug')) {
        onlyIf {
            // disable the built-in linker task for release; we are using the custom linker task
            false
        }
    } else {
        onlyIf {
            !project.hasProperty('skip-native')
        }
    }
}

library {
    baseName = "javaProfiler"
    source.from file('src/main/cpp')
    privateHeaders.from file('src/main/cpp')

    // aarch64 support is still incubating
    // for the time being an aarch64 linux machine will match 'machines.linux.x86_64'
    targetMachines = [machines.macOS, machines.linux.x86_64]
    linkage = [Linkage.SHARED]
}

tasks.withType(StripSymbols).configureEach {
    onlyIf {
        name == ("stripLibRelease")
    }
}

jar.dependsOn copyExternalLibs

tasks.register('sourcesJar', Jar) {
    from sourceSets.main.allJava
    archiveBaseName = libraryName
    archiveClassifier = "sources"
    archiveVersion = component_version
}

tasks.register('javadocJar', Jar) {
    dependsOn javadoc
    archiveBaseName = libraryName
    archiveClassifier = 'javadoc'
    archiveVersion = component_version
    from javadoc.destinationDir
}

tasks.register('scanBuild', Exec) {
    workingDir "${projectDir}/src/test/make"
    commandLine 'scan-build'
    args "-o", "${projectDir}/build/reports/scan-build",
            "--force-analyze-debug-code",
            "--use-analyzer", "/usr/bin/clang++",
            "make", "-j4",  "clean", "all"
}

tasks.withType(Test) {
    onlyIf {
        !project.hasProperty('skip-tests')
    }
    def javaHome = System.getenv("JAVA_TEST_HOME")
    if (javaHome == null) {
        javaHome = System.getenv("JAVA_HOME")
    }
    executable = file("${javaHome}/bin/java")
    javaLauncher.set(javaToolchains.launcherFor {
        languageVersion = JavaLanguageVersion.of(11)
    })
}

// relink the tasks when all are created
gradle.projectsEvaluated {
    tasks.copyReleaseLibs.dependsOn tasks.stripLibRelease

    buildConfigNames().each {
        def compileTask = tasks.findByName("compileLib${it.capitalize()}")
        def linkTask = tasks.findByName("linkLib${it.capitalize()}")
        if (linkTask != null) {
            if (it != 'release') {
                def copyTask = tasks.findByName("copy${it.capitalize()}Libs")
                if (copyTask != null) {
                    copyTask.dependsOn linkTask
                }
            }
            def gtestTask = project(':ddprof-lib:gtest').tasks.findByName("gtest${it.capitalize()}")
            if (gtestTask != null) {
                linkTask.dependsOn gtestTask
            }
        }
        def javadocTask = tasks.findByName("javadoc")
        def copyReleaseLibs = tasks.findByName("copyReleaseLibs")
        if (javadocTask != null && copyReleaseLibs != null) {
            javadocTask.dependsOn copyReleaseLibs
        }
    }
}

artifacts {
    // create artifacts for all configures build config names
    buildConfigNames().each {
        def task = tasks.named("assemble${it.capitalize()}Jar")
        artifacts.add('assembled', task)
        artifacts.add(it, task)
    }
}

publishing {
    publications {
        assembled(MavenPublication) { publication ->
            buildConfigNames().each {
                publication.artifact tasks.named("assemble${it.capitalize()}Jar")
            }
            publication.artifact sourcesJar
            publication.artifact javadocJar

            publication.groupId = 'com.datadoghq'
            publication.artifactId = 'ddprof'
        }
    }
}

tasks.withType(GenerateMavenPom).configureEach {
    doFirst {
        MavenPom pom = it.pom
        pom.name = project.name
        pom.description = "${project.description} (${component_version})"
        pom.packaging = "jar"
        pom.url = "https://github.com/datadog/java-profiler"
        pom.licenses {
            license {
                name = "The Apache Software License, Version 2.0"
                url = "http://www.apache.org/licenses/LICENSE-2.0.txt"
                distribution = "repo"
            }
        }
        pom.scm {
            connection = "scm:https://datadog@github.com/datadog/java-profiler"
            developerConnection = "scm:git@github.com:datadog/java-profiler"
            url = "https://github.com/datadog/java-profiler"
        }
        pom.developers {
            developer {
                id = "datadog"
                name = "Datadog"
            }
        }
    }
}

signing {
    useInMemoryPgpKeys(System.getenv("GPG_PRIVATE_KEY"), System.getenv("GPG_PASSWORD"))
    sign publishing.publications.assembled
}

tasks.withType(Sign).configureEach {
    // Only sign in Gitlab CI
    onlyIf { isGitlabCI || (System.getenv("GPG_PRIVATE_KEY") != null && System.getenv("GPG_PASSWORD") != null) }
}

/**
 * State assertions below...
 */

gradle.taskGraph.whenReady { TaskExecutionGraph taskGraph ->
    if (taskGraph.hasTask(publish) || taskGraph.hasTask("publishToSonatype")) {
        assert project.findProperty("removeJarVersionNumbers") != true
        if (taskGraph.hasTask("publishToSonatype")) {
            assert System.getenv("SONATYPE_USERNAME") != null
            assert System.getenv("SONATYPE_PASSWORD") != null
            if (isCI) {
                assert System.getenv("GPG_PRIVATE_KEY") != null
                assert System.getenv("GPG_PASSWORD") != null
            }
        }
    }
}

afterEvaluate {
    assert description: "Project $project.path is published, must have a description"
}

// we are publishing very customized artifacts - we are attaching the native library to the resulting JAR artifact
tasks.withType(AbstractPublishToMaven).configureEach {
    if (it.name.contains('AssembledPublication')) {
        it.dependsOn assembleReleaseJar
    }
    rootProject.subprojects {
        mustRunAfter tasks.matching { it instanceof VerificationTask }
    }
}<|MERGE_RESOLUTION|>--- conflicted
+++ resolved
@@ -155,7 +155,6 @@
                         } else if (os().isLinux()) {
                             includes "${javaHome()}/include/linux"
                         }
-<<<<<<< HEAD
                         if (os().isLinux() && archIdentifier() == 'arm64') {
                             // aarch64 build is done in clang
                             // the clang binding for the non-built-in tasks is somehow messing up system includes
@@ -169,9 +168,6 @@
                             systemIncludes.from '/usr/include/aarch64-linux-gnu'
                             systemIncludes.from '/usr/include'
                         }
-=======
-                        includes task.systemIncludes
->>>>>>> e3462294
                         source task.source
                         inputs.files source
                         outputs.dir objectFileDir
