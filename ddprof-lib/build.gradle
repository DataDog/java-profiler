plugins {
    id 'cpp-library'
    id 'java'
    id 'maven-publish'
    id 'signing'

    id 'com.github.ben-manes.versions' version '0.27.0'
    id "com.diffplug.spotless" version "6.11.0"
    id 'de.undercouch.download' version '4.1.1'
}

def libraryName = "ddprof"

description = "Datadog Java Profiler Library"

def component_version = project.hasProperty("ddprof_version") ? project.ddprof_version : project.version


// this feels weird but it is the only way invoking `./gradlew :ddprof-lib:*` tasks will work
if (rootDir.toString().endsWith("ddprof-lib")) {
    apply from: rootProject.file('../common.gradle')
}

def libraryTargetBase(type) {
    return "${projectDir}/build/native/${type}"
}

def osarchext() {
    if (osIdentifier() == 'linux' && archIdentifier() != 'x64') {
        // when built on aarch64 the location the library is built in is 'x86-64' ¯\_(ツ)_/¯
        return "x86-64"
    } else if (osIdentifier() == 'macos') {
        return archIdentifier() == 'x64' ? 'x86-64' : 'arm64'
    } else {
        return archIdentifier()
    }
}

def libraryTargetPath(type) {
    return "${libraryTargetBase(type)}/META-INF/native-libs/${osIdentifier()}-${osarchext()}${isMusl() ? '-musl' : ''}"
}

def librarySourcePath(type, qualifier = "") {
    return "${projectDir}/build/lib/main/${type}/${osIdentifier()}/${osarchext()}/${qualifier}/libjavaProfiler.${osIdentifier() == 'macos' ? 'dylib' : 'so'}"
}

ext {
    libraryTargetBase = this.&libraryTargetBase
    libraryTargetPath = this.&libraryTargetPath
    librarySourcePath = this.&librarySourcePath
}

sourceCompatibility = JavaVersion.VERSION_1_8
targetCompatibility = JavaVersion.VERSION_1_8

java {
    toolchain {
        languageVersion = JavaLanguageVersion.of(11)
    }
}

def isGitlabCI = System.getenv("GITLAB_CI") != null
def buildTempDir = "${projectDir}/build/tmp"

// Allow specifying the external location for the native libraries
// The libraries should be properly sorted into subfolders corresponding to the `libraryTargetPath` value for each
// os/arch/libc combination
tasks.register('copyExternalLibs', Copy) {
    if (project.hasProperty("with-libs")) {
        from(project.getProperty("with-libs")) {
            include "**/*.so"
            include "**/*.dylib"
        }
        into "${projectDir}/build/classes/java/main/META-INF/native-libs"
    }
}

tasks.register('assembleAll') {}

<<<<<<< HEAD
// gtest is 'specific' - we need to prepare it for each build configuration becuase it must be compiled with the same flags
buildConfigs().each { cfg ->
    def name = cfg.name
    def compilerFlags = cfg.compilerArgs.findAll {
        return it.contains('sanitize')
    }?.join(' ')

    def prepareGTestTask = tasks.register("prepareGTest${capitalizeFirstLetter(name)}", Exec) {
        if (cfg.name == "asan") {
            onlyIf {
                locateLibasan() != null
            }
        } else if (cfg.name == "tsan") {
            onlyIf {
                locateLibtsan() != null
            }
        }
        def args = []
        environment 'CMAKE_CXX_STANDARD', '11'
        if (osIdentifier() == 'macos') {
            args += "-DCMAKE_OSX_DEPLOYMENT_TARGET=10.10"
        }
        if (!compilerFlags.isEmpty()) {
            environment "CMAKE_CXX_FLAGS", compilerFlags
            environment "CMAKE_C_FLAGS", compilerFlags
            environment "CMAKE_EXE_LINKER_FLAGS", compilerFlags
            environment "CMAKE_SHARED_LINKER_FLAGS", compilerFlags
        }

        dependsOn unzipGTest
        workingDir gtestDir
        commandLine "${projectDir}/src/test/prepare_gtest.sh", name, gtestDir, args.join(' ')
        inputs.file file("${buildTempDir}/gtest.zip")
        outputs.dir file("${gtestDir}/configs/${name}")
    }
    def gtestTask = tasks.register("gtest${capitalizeFirstLetter(name)}", Exec) {
        if (cfg.name == "asan") {
            onlyIf {
                locateLibasan() != null
            }
        } else if (cfg.name == "tsan") {
            onlyIf {
                locateLibtsan() != null
            }
        }
        onlyIf {
            !project.hasProperty('skip-tests') && !project.hasProperty('skip-cpp-tests') && enabled
        }
        cfg.testEnv.each { key, value ->
            environment key, value
        }
        dependsOn prepareGTestTask
        workingDir projectDir
        commandLine "${projectDir}/src/test/run_tests.sh", name, projectDir, gtestDir, compilerFlags, osIdentifier() == 'linux' ? '-lrt -Wl,--no-as-needed' : ''
        outputs.upToDateWhen {true}

        // Capture the standard output and error if needed
        standardOutput = new ByteArrayOutputStream()
        errorOutput = new ByteArrayOutputStream()

        // Log the output for debugging purposes
        doLast {
            println "Standard Output: ${standardOutput.toString()}"
            println "Error Output: ${errorOutput.toString()}"
        }
    }
}

=======
>>>>>>> 966f0aa4
// use the build config names to create configurations, copy lib and asemble jar tasks
buildConfigNames().each { name ->
    configurations.create(name) {
        canBeConsumed = true
        canBeResolved = false
        extendsFrom configurations.implementation    }

    def copyTask = tasks.register("copy${capitalizeFirstLetter(name)}Libs", Copy) {
        from file(librarySourcePath(name, name == 'release' ? 'stripped' : '')).parent  // the release build is stripped
        into file(libraryTargetPath(name))
    }
    def assembleTask = tasks.register("assemble${capitalizeFirstLetter(name)}Jar", Jar) {
        group = 'build'
        description = "Assemble the ${name} build of the library"
        dependsOn copyExternalLibs
        if (!project.hasProperty('skip-native')) {
            dependsOn copyTask
        }
        from sourceSets.main.output.classesDirs
        from files(libraryTargetBase(name)) {
            include "**/*"
        }
        archiveBaseName = libraryName
        archiveClassifier = name == 'release' ? '' : name // the release qualifier is empty
        archiveVersion = component_version
    }

    tasks.assembleAll.dependsOn assembleTask
}
configurations {
    // the 'all' configuration is used to aggregate all the build configurations
    assembled {
        canBeConsumed = true
        canBeResolved = false
        extendsFrom implementation
    }
}

// We need this trickery to reuse the toolchain and system config from tasks created by the cpp-library plugin
// Basically, we are listening when the default 'comile' and 'link' (eg. 'compileReleaseCpp') is added and then
// we are adding our own tasks for each build configuration, inheriting the part of the configuration which was
// added by the cpp-library plugin
tasks.whenTaskAdded { task ->
    if (task instanceof CppCompile) {
        if (!task.name.startsWith('compileLib') && task.name.contains('Release')) {
            buildConfigurations.each { config ->
                if (config.os == osIdentifier() && config.arch == archIdentifier()) {
                    def cppTask = tasks.register("compileLib${capitalizeFirstLetter(config.name)}", CppCompile) {
                        onlyIf {
                            config.active
                        }
                        group = 'build'
                        description = "Compile the ${config.name} build of the library"
                        objectFileDir = file("$buildDir/obj/main/${config.name}")
                        compilerArgs.addAll(config.compilerArgs)
                        if (os().isLinux() && isMusl()) {
                            compilerArgs.add('-D__musl__')
                        }
                        toolChain = task.toolChain
                        targetPlatform = task.targetPlatform
                        includes task.includes
                        includes project(':ddprof-lib').file('src/main/cpp').toString()
                        includes "${javaHome()}/include"
                        includes project(':malloc-shim').file('src/main/public').toString()
                        if (os().isMacOsX()) {
                            includes "${javaHome()}/include/darwin"
                        } else if (os().isLinux()) {
                            includes "${javaHome()}/include/linux"
                        }
                        systemIncludes = task.systemIncludes
                        source task.source
                        inputs.files source
                        outputs.dir objectFileDir
                    }
                    def linkTask = tasks.findByName("linkLib${capitalizeFirstLetter(config.name)}".toString())
                    if (linkTask != null) {
                        linkTask.dependsOn cppTask
                    }
                }
            }
        }
    } else if (task instanceof LinkSharedLibrary) {
        if (!task.name.startsWith('linkLib') && task.name.contains('Release')) {
            buildConfigurations.each { config ->
                if (config.os == osIdentifier() && config.arch == archIdentifier()) {
                    def linkTask = tasks.register("linkLib${capitalizeFirstLetter(config.name)}", LinkSharedLibrary) {
                        onlyIf {
                            config.active
                        }
                        group = 'build'
                        description = "Link the ${config.name} build of the library"
                        source = fileTree("$buildDir/obj/main/${config.name}")
                        linkedFile = file("$buildDir/lib/main/${config.name}/${osIdentifier()}/${archIdentifier()}/libjavaProfiler.${os().isLinux() ? 'so' : 'dylib'}")
                        def compileTask = tasks.findByName("compileLib${capitalizeFirstLetter(config.name)}".toString())
                        if (compileTask != null) {
                            dependsOn compileTask
                        }
                        linkerArgs.addAll(config.linkerArgs)
                        toolChain = task.toolChain
                        targetPlatform = task.targetPlatform
                        libs = task.libs
                        inputs.files source
                        outputs.file linkedFile
                    }
                    if (config.name == 'release') {
                        tasks.register('stripLibRelease', StripSymbols) {
                            dependsOn linkTask
                            targetPlatform = tasks.linkLibRelease.targetPlatform
                            toolChain = tasks.linkLibRelease.toolChain
                            binaryFile = tasks.linkLibRelease.linkedFile.get()
                            outputFile = file("$buildDir/lib/main/${config.name}/${osIdentifier()}/${archIdentifier()}/stripped/libjavaProfiler.${os().isLinux() ? 'so' : 'dylib'}")
                            inputs.file binaryFile
                            outputs.file outputFile
                        }
                    }
                }
            }
        }
    }
}

gradle.projectsEvaluated {
    tasks.copyReleaseLibs.dependsOn tasks.stripLibRelease

    buildConfigNames().each {
        def compileTask = tasks.findByName("compileLib${capitalizeFirstLetter(it)}")
        def linkTask = tasks.findByName("linkLib${capitalizeFirstLetter(it)}")
        if (linkTask != null) {
            if (it != 'release') {
                def copyTask = tasks.findByName("copy${capitalizeFirstLetter(it)}Libs")
                if (copyTask != null) {
                    copyTask.dependsOn linkTask
                }
            }
            def gtestTask = project(':ddprof-lib:gtest').tasks.findByName("gtest${capitalizeFirstLetter(it)}")
            if (gtestTask != null) {
                linkTask.dependsOn gtestTask
            }
        }
    }
}

// configure the compiler here
tasks.withType(CppCompile).configureEach {
    if (name.startsWith('compileRelease') || name.startsWith('compileDebug')) {
        onlyIf {
            // disable the built-in compiler task for release; we are using the custom compiler task
            false
        }
    } else {
        onlyIf {
            !project.hasProperty('skip-native')
        }
    }
}

// configure linker
tasks.withType(LinkSharedLibrary).configureEach {
    if (name.startsWith('linkRelease') || name.startsWith('linkDebug')) {
        onlyIf {
            // disable the built-in linker task for release; we are using the custom linker task
            false
        }
    } else {
        onlyIf {
            !project.hasProperty('skip-native')
        }
    }
}

library {
    baseName = "javaProfiler"
    source.from file('src/main/cpp')
    privateHeaders.from file('src/main/cpp')

    // aarch64 support is still incubating
    // for the time being an aarch64 linux machine will match 'machines.linux.x86_64'
    targetMachines = [machines.macOS, machines.linux.x86_64]
    linkage = [Linkage.SHARED]
}

tasks.withType(StripSymbols).configureEach {
    onlyIf {
        name == ("stripLibRelease")
    }
}

dependencies {
    if (os().isLinux()) {
        // the malloc shim works only on linux
        project(':malloc-shim')
    }
    project(':ddprof-lib:gtest')
}

jar.dependsOn copyExternalLibs

tasks.register('sourcesJar', Jar) {
    from sourceSets.main.allJava
    archiveBaseName = libraryName
    archiveClassifier = "sources"
    archiveVersion = component_version
}

tasks.register('javadocJar', Jar) {
    dependsOn javadoc
    archiveBaseName = libraryName
    archiveClassifier = 'javadoc'
    archiveVersion = component_version
    from javadoc.destinationDir
}

javadoc.dependsOn copyReleaseLibs

tasks.register('scanBuild', Exec) {
    workingDir "${projectDir}/src/test/make"
    commandLine 'scan-build'
    args "-o", "${projectDir}/build/reports/scan-build",
            "--force-analyze-debug-code",
            "--use-analyzer", "/usr/bin/clang++",
            "make", "-j4",  "clean", "all"
}

test {
    onlyIf {
        !project.hasProperty('skip-tests')
    }
    useJUnitPlatform()
}

tasks.withType(Test) {
    onlyIf {
        !project.hasProperty('skip-tests')
    }
    def javaHome = System.getenv("JAVA_TEST_HOME")
    if (javaHome == null) {
        javaHome = System.getenv("JAVA_HOME")
    }
    executable = file("${javaHome}/bin/java")
    javaLauncher.set(javaToolchains.launcherFor {
        languageVersion = JavaLanguageVersion.of(11)
    })
}

artifacts {
    // create artifacts for all configures build config names
    buildConfigNames().each {
        def task = tasks.named("assemble${capitalizeFirstLetter(it)}Jar")
        artifacts.add('assembled', task)
        artifacts.add(it, task)
    }
}

publishing {
    publications {
        assembled(MavenPublication) { publication ->
            buildConfigNames().each {
                publication.artifact tasks.named("assemble${capitalizeFirstLetter(it)}Jar")
            }
            publication.artifact sourcesJar
            publication.artifact javadocJar

            publication.groupId = 'com.datadoghq'
            publication.artifactId = 'ddprof'
        }
    }
}

tasks.withType(GenerateMavenPom).configureEach {
    doFirst {
        MavenPom pom = it.pom
        pom.name = project.name
        pom.description = "${project.description} (${component_version})"
        pom.packaging = "jar"
        pom.url = "https://github.com/datadog/java-profiler"
        pom.licenses {
            license {
                name = "The Apache Software License, Version 2.0"
                url = "http://www.apache.org/licenses/LICENSE-2.0.txt"
                distribution = "repo"
            }
        }
        pom.scm {
            connection = "scm:https://datadog@github.com/datadog/java-profiler"
            developerConnection = "scm:git@github.com:datadog/java-profiler"
            url = "https://github.com/datadog/java-profiler"
        }
        pom.developers {
            developer {
                id = "datadog"
                name = "Datadog"
            }
        }
    }
}

signing {
    useInMemoryPgpKeys(System.getenv("GPG_PRIVATE_KEY"), System.getenv("GPG_PASSWORD"))
    sign publishing.publications.assembled
}

tasks.withType(Sign).configureEach {
    // Only sign in Gitlab CI
    onlyIf { isGitlabCI || (System.getenv("GPG_PRIVATE_KEY") != null && System.getenv("GPG_PASSWORD") != null) }
}

/**
 * State assertions below...
 */

gradle.taskGraph.whenReady { TaskExecutionGraph taskGraph ->
    if (taskGraph.hasTask(publish) || taskGraph.hasTask("publishToSonatype")) {
        assert project.findProperty("removeJarVersionNumbers") != true
        if (taskGraph.hasTask("publishToSonatype")) {
            assert System.getenv("SONATYPE_USERNAME") != null
            assert System.getenv("SONATYPE_PASSWORD") != null
            if (isCI) {
                assert System.getenv("GPG_PRIVATE_KEY") != null
                assert System.getenv("GPG_PASSWORD") != null
            }
        }
    }
}

afterEvaluate {
    assert description: "Project $project.path is published, must have a description"
}

// we are publishing very customized artifacts - we are attaching the native library to the resulting JAR artifact
tasks.withType(AbstractPublishToMaven).configureEach {
    if (it.name.contains('AssembledPublication')) {
        it.dependsOn assembleReleaseJar
    }
    rootProject.subprojects {
        mustRunAfter tasks.matching { it instanceof VerificationTask }
    }
}<|MERGE_RESOLUTION|>--- conflicted
+++ resolved
@@ -77,77 +77,6 @@
 
 tasks.register('assembleAll') {}
 
-<<<<<<< HEAD
-// gtest is 'specific' - we need to prepare it for each build configuration becuase it must be compiled with the same flags
-buildConfigs().each { cfg ->
-    def name = cfg.name
-    def compilerFlags = cfg.compilerArgs.findAll {
-        return it.contains('sanitize')
-    }?.join(' ')
-
-    def prepareGTestTask = tasks.register("prepareGTest${capitalizeFirstLetter(name)}", Exec) {
-        if (cfg.name == "asan") {
-            onlyIf {
-                locateLibasan() != null
-            }
-        } else if (cfg.name == "tsan") {
-            onlyIf {
-                locateLibtsan() != null
-            }
-        }
-        def args = []
-        environment 'CMAKE_CXX_STANDARD', '11'
-        if (osIdentifier() == 'macos') {
-            args += "-DCMAKE_OSX_DEPLOYMENT_TARGET=10.10"
-        }
-        if (!compilerFlags.isEmpty()) {
-            environment "CMAKE_CXX_FLAGS", compilerFlags
-            environment "CMAKE_C_FLAGS", compilerFlags
-            environment "CMAKE_EXE_LINKER_FLAGS", compilerFlags
-            environment "CMAKE_SHARED_LINKER_FLAGS", compilerFlags
-        }
-
-        dependsOn unzipGTest
-        workingDir gtestDir
-        commandLine "${projectDir}/src/test/prepare_gtest.sh", name, gtestDir, args.join(' ')
-        inputs.file file("${buildTempDir}/gtest.zip")
-        outputs.dir file("${gtestDir}/configs/${name}")
-    }
-    def gtestTask = tasks.register("gtest${capitalizeFirstLetter(name)}", Exec) {
-        if (cfg.name == "asan") {
-            onlyIf {
-                locateLibasan() != null
-            }
-        } else if (cfg.name == "tsan") {
-            onlyIf {
-                locateLibtsan() != null
-            }
-        }
-        onlyIf {
-            !project.hasProperty('skip-tests') && !project.hasProperty('skip-cpp-tests') && enabled
-        }
-        cfg.testEnv.each { key, value ->
-            environment key, value
-        }
-        dependsOn prepareGTestTask
-        workingDir projectDir
-        commandLine "${projectDir}/src/test/run_tests.sh", name, projectDir, gtestDir, compilerFlags, osIdentifier() == 'linux' ? '-lrt -Wl,--no-as-needed' : ''
-        outputs.upToDateWhen {true}
-
-        // Capture the standard output and error if needed
-        standardOutput = new ByteArrayOutputStream()
-        errorOutput = new ByteArrayOutputStream()
-
-        // Log the output for debugging purposes
-        doLast {
-            println "Standard Output: ${standardOutput.toString()}"
-            println "Error Output: ${errorOutput.toString()}"
-        }
-    }
-}
-
-=======
->>>>>>> 966f0aa4
 // use the build config names to create configurations, copy lib and asemble jar tasks
 buildConfigNames().each { name ->
     configurations.create(name) {
