--- conflicted
+++ resolved
@@ -422,15 +422,12 @@
 
     // Add no_sanitize to walkVM
     content = content.replace("#include \"fdtransferClient.h\"", "")
-<<<<<<< HEAD
-=======
     content = content.replaceAll(
         "(?s)if\\s*\\(\\s*FdTransferClient::hasPeer\\s*\\(\\s*\\)\\s*\\)\\s*\\{\\s*" +
         "fd\\s*=\\s*FdTransferClient::requestKallsymsFd\\s*\\(\\s*\\)\\s*;\\s*\\}" +
         "\\s*else\\s*\\{\\s*" +
-        "fd\\s*=\\s*open\\s*\\(\\s*\"/proc/kallsyms\"\\s*,\\s*O_RDONLY\\s*\\)\\s*;\\s*\\}", 
+        "fd\\s*=\\s*open\\s*\\(\\s*\"/proc/kallsyms\"\\s*,\\s*O_RDONLY\\s*\\)\\s*;\\s*\\}",
         "fd = open(\"/proc/kallsyms\", O_RDONLY);\n")
->>>>>>> b128a2de
 
     if (content != original) {
       file.write(content, 'UTF-8')
