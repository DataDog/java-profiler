--- conflicted
+++ resolved
@@ -1492,7 +1492,6 @@
             break;
         }
         case ACTION_LIST: {
-<<<<<<< HEAD
             out << "Basic events:" << std::endl;
             out << "  " << EVENT_CPU << std::endl;
             out << "  " << EVENT_ALLOC << std::endl;
@@ -1500,14 +1499,6 @@
             out << "  " << EVENT_MEMLEAK << std::endl;
             out << "  " << EVENT_WALL << std::endl;
             out << "  " << EVENT_ITIMER << std::endl;
-=======
-            out << "Basic events:\n";
-            out << "  " << EVENT_CPU << "\n";
-            out << "  " << EVENT_ALLOC << "\n";
-            out << "  " << EVENT_LOCK << "\n";
-            out << "  " << EVENT_WALL << "\n";
-            out << "  " << EVENT_ITIMER << "\n";
->>>>>>> f8b15526
 
             out << "Java method calls:\n";
             out << "  ClassName.methodName\n";
