/*
 * Copyright 2021 Andrei Pangin
 *
 * Licensed under the Apache License, Version 2.0 (the "License");
 * you may not use this file except in compliance with the License.
 * You may obtain a copy of the License at
 *
 *     http://www.apache.org/licenses/LICENSE-2.0
 *
 * Unless required by applicable law or agreed to in writing, software
 * distributed under the License is distributed on an "AS IS" BASIS,
 * WITHOUT WARRANTIES OR CONDITIONS OF ANY KIND, either express or implied.
 * See the License for the specific language governing permissions and
 * limitations under the License.
 */

#ifndef _LOG_H
#define _LOG_H

#include <stdarg.h>
#include <stdio.h>

#ifdef __GNUC__
#define ATTR_FORMAT __attribute__((format(printf, 1, 2)))
#else
#define ATTR_FORMAT
#endif

#define LOG_LEVELS(fn) \
    fn(TRACE) \
    fn(DEBUG) \
    fn(INFO) \
    fn(WARN) \
    fn(ERROR)

enum LogLevel {
<<<<<<< HEAD
#define LOG_LEVEL_ENUM(level) LOG_##level,
LOG_LEVELS(LOG_LEVEL_ENUM)
#undef LOG_LEVEL_ENUM
=======
    LOG_TRACE,
    LOG_DEBUG,
    LOG_INFO,
    LOG_WARN,
    LOG_ERROR,
    LOG_NONE
>>>>>>> b96e07b0
};

class Log {
  private:
    static FILE* _file;
    static LogLevel _level;

  public:
    static const char* const LEVEL_NAME[];

<<<<<<< HEAD
    static void open(const char* file_name, const char *level);
=======
    static void open(const char* file_name, const char* level);
>>>>>>> b96e07b0
    static void close();

    static void log(LogLevel level, const char* msg, va_list args);

<<<<<<< HEAD
=======
    static void ATTR_FORMAT trace(const char* msg, ...);
>>>>>>> b96e07b0
    static void ATTR_FORMAT debug(const char* msg, ...);
    static void ATTR_FORMAT info(const char* msg, ...);
    static void ATTR_FORMAT warn(const char* msg, ...);
    static void ATTR_FORMAT error(const char* msg, ...);
};

#endif // _LOG_H<|MERGE_RESOLUTION|>--- conflicted
+++ resolved
@@ -34,18 +34,12 @@
     fn(ERROR)
 
 enum LogLevel {
-<<<<<<< HEAD
-#define LOG_LEVEL_ENUM(level) LOG_##level,
-LOG_LEVELS(LOG_LEVEL_ENUM)
-#undef LOG_LEVEL_ENUM
-=======
     LOG_TRACE,
     LOG_DEBUG,
     LOG_INFO,
     LOG_WARN,
     LOG_ERROR,
     LOG_NONE
->>>>>>> b96e07b0
 };
 
 class Log {
@@ -56,19 +50,12 @@
   public:
     static const char* const LEVEL_NAME[];
 
-<<<<<<< HEAD
-    static void open(const char* file_name, const char *level);
-=======
     static void open(const char* file_name, const char* level);
->>>>>>> b96e07b0
     static void close();
 
     static void log(LogLevel level, const char* msg, va_list args);
 
-<<<<<<< HEAD
-=======
     static void ATTR_FORMAT trace(const char* msg, ...);
->>>>>>> b96e07b0
     static void ATTR_FORMAT debug(const char* msg, ...);
     static void ATTR_FORMAT info(const char* msg, ...);
     static void ATTR_FORMAT warn(const char* msg, ...);
