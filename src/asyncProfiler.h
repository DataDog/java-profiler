/*
 * Copyright 2016 Andrei Pangin
 *
 * Licensed under the Apache License, Version 2.0 (the "License");
 * you may not use this file except in compliance with the License.
 * You may obtain a copy of the License at
 *
 *     http://www.apache.org/licenses/LICENSE-2.0
 *
 * Unless required by applicable law or agreed to in writing, software
 * distributed under the License is distributed on an "AS IS" BASIS,
 * WITHOUT WARRANTIES OR CONDITIONS OF ANY KIND, either express or implied.
 * See the License for the specific language governing permissions and
 * limitations under the License.
 */

#include <dlfcn.h>
#include <jvmti.h>
#include <iostream>

#define MAX_CALLTRACES 32768

#define DEFAULT_FRAME_BUFFER_SIZE 1024*1024
#define DEFAULT_INTERVAL          10
#define DEFAULT_DURATION          3600
#define DEFAULT_TRACES_TO_DUMP    500


typedef unsigned long long u64;

typedef struct {
    jint bci;
    jmethodID method_id;
} ASGCT_CallFrame;

typedef struct {
    JNIEnv* env;
    jint num_frames;
    ASGCT_CallFrame* frames;
} ASGCT_CallTrace;

typedef void (*ASGCTType)(ASGCT_CallTrace *, jint, void *);

extern "C" ASGCTType asgct;

class MethodName {
  private:
    char* _name;
    char* _sig;
    char* _class_sig;

  public:
    MethodName(jmethodID method);
    ~MethodName();

    char* holder()    { return _class_sig + 1; }
    char* name()      { return _name; }
    char* signature() { return _sig; }
};

class CallTraceSample {
  private:
    int _call_count;
    int _offset; // Offset in frame buffer
    int _num_frames;

  public:
    static int comparator(const void* s1, const void* s2) {
        return ((CallTraceSample*)s2)->_call_count - ((CallTraceSample*)s1)->_call_count;
    }

    friend class Profiler;
};

class MethodSample {
  private:
    int _call_count;
    jmethodID _method;

  public:
    static int comparator(const void* s1, const void* s2) {
        return ((MethodSample*)s2)->_call_count - ((MethodSample*)s1)->_call_count;
    }

    friend class Profiler;
};

class Profiler {
  private:
    bool _running;
    int _calls_total;
    // See ./hotspot/src/share/vm/prims/forte.cpp
    int _calls_non_java;
    int _calls_no_class_load;
    int _calls_gc_active;
    int _calls_unknown_not_java;
    int _calls_not_walkable_not_java;
    int _calls_unknown_java;
    int _calls_not_walkable_java;
    int _calls_unknown_state;
    int _calls_thread_exit;
    int _calls_deopt;
    int _calls_safepoint;
    int _calls_unknown;
    u64 _hashes[MAX_CALLTRACES];
    CallTraceSample _traces[MAX_CALLTRACES];
    MethodSample _methods[MAX_CALLTRACES];

    jmethodID *_frames;
    int _frameBufferSize;
    int _freeFrame;
    bool _frameBufferOverflow;
    
    // Seconds resolution is enough
    time_t _deadline;

    // Seconds resolution is enough
    time_t _deadline;

    u64 hashCallTrace(ASGCT_CallTrace* trace);
    void storeCallTrace(ASGCT_CallTrace* trace);
    u64 hashMethod(jmethodID method);
    void storeMethod(jmethodID method);
    void checkDeadline();
    void setTimer(long sec, long usec);

  public:
    static Profiler _instance;

    Profiler() : 
        _running(false), 
        _frames(NULL), 
        _frameBufferSize(DEFAULT_FRAME_BUFFER_SIZE) {
    }

    bool is_running() { return _running; }
    int samples()     { return _calls_total; }

    void frameBufferSize(int size);
<<<<<<< HEAD
    void start(int interval) { start(interval, DEFAULT_DURATION); };
    void start(int interval, int duration);
=======
    void start(int interval, int duration = DEFAULT_DURATION);
>>>>>>> a1a72b0b
    void stop();
    void summary(std::ostream& out);
    void dumpRawTraces(std::ostream& out);
    void dumpTraces(std::ostream& out, int max_traces);
    void dumpMethods(std::ostream& out);
    void recordSample(void* ucontext);
};<|MERGE_RESOLUTION|>--- conflicted
+++ resolved
@@ -114,9 +114,6 @@
     // Seconds resolution is enough
     time_t _deadline;
 
-    // Seconds resolution is enough
-    time_t _deadline;
-
     u64 hashCallTrace(ASGCT_CallTrace* trace);
     void storeCallTrace(ASGCT_CallTrace* trace);
     u64 hashMethod(jmethodID method);
@@ -137,12 +134,7 @@
     int samples()     { return _calls_total; }
 
     void frameBufferSize(int size);
-<<<<<<< HEAD
-    void start(int interval) { start(interval, DEFAULT_DURATION); };
-    void start(int interval, int duration);
-=======
     void start(int interval, int duration = DEFAULT_DURATION);
->>>>>>> a1a72b0b
     void stop();
     void summary(std::ostream& out);
     void dumpRawTraces(std::ostream& out);
