--- conflicted
+++ resolved
@@ -46,17 +46,12 @@
 def libasan = locateLibasan()
 def libtsan = locateLibtsan()
 
-<<<<<<< HEAD
 if (libasan == null) {
     logger.lifecycle("Asan library not found")
 }
 if (libtsan == null) {
     logger.lifecycle("Tsan library not found")
 }
-=======
-//logger.lifecycle("Found ASAN library: ${libasan}")
-//logger.lifecycle("Found TSAN library: ${libtsan}")
->>>>>>> dbd3fdfe
 def hasAsan() {
   return libasan != null
 }
